--- conflicted
+++ resolved
@@ -58,10 +58,6 @@
         const teacherId = getTeacherId(c);
         const service = new AttendanceService({ db: c.env.DB });
 
-<<<<<<< HEAD
-
-=======
->>>>>>> 3ca43dd0
         const result = await service.markAttendance({
           sessionId,
           attendanceRecords: bulkData.attendanceRecords,
